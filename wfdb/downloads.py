--- conflicted
+++ resolved
@@ -1,16 +1,9 @@
 import numpy as np
 import re
 import os
-<<<<<<< HEAD
 import posixpath
-import sys
 import requests
-from IPython.display import display
-
-=======
-import requests
-        
->>>>>>> f58e9422
+
 # Read a header file from physiobank
 def streamheader(recordname, pbdir):
 
